import os
import numpy as np
from PIL import Image
import torch.utils.data as data
import random
import cv2
import imgaug as ia
import imgaug.augmenters as iaa
from imgaug.augmentables.segmaps import SegmentationMapsOnImage


ia.seed(1)
seq = iaa.Sequential([
    iaa.Sharpen((0.0, 1.0)),
    iaa.Affine(scale=(1, 2)),
    iaa.Fliplr(0.5),
    iaa.Flipud(0.5),
    iaa.Crop(percent=(0, 0.1))
], random_order=True)


def to_one_hot(label, num_classes):
    """Convert a 2D label map to a (C, H, W) one-hot representation."""
    h, w = label.shape
    one_hot = np.zeros((num_classes, h, w), dtype=np.uint8)
    for class_idx in range(num_classes):
        one_hot[class_idx] = (label == class_idx).astype(np.uint8)
    return one_hot


class Data(data.Dataset):
    def __init__(self, base_dir='./data/', train=True, dataset='ISIC16', crop_szie=None):
        super(Data, self).__init__()
        self.dataset_dir = base_dir
        self.train = train
        self.dataset = dataset
        self.images = []
        self.labels = []
        self.names = []

        if crop_szie is None:
            if self.dataset == 'prp':
                crop_szie = [1240, 1240]
            else:
                crop_szie = [512, 512]
        self.crop_size = crop_szie

        if self.dataset in ['acdc', 'synapse']:
            if train:
                data_dir = os.path.join(self.dataset_dir, self.dataset, 'data_npz')
                txt = os.path.join(self.dataset_dir, self.dataset, 'annotations', 'train.txt')
            else:
                data_dir = os.path.join(self.dataset_dir, self.dataset, 'data_npz')
                txt = os.path.join(self.dataset_dir, self.dataset, 'annotations', 'test.txt')

            with open(txt, 'r') as f:
                filename_list = [line.strip() for line in f.readlines()]

            for filename in filename_list:
                npz_path = os.path.join(data_dir, filename + '.npz')
                data_npz = np.load(npz_path)
                image, label = data_npz['image'], data_npz['label']

                image = np.array(image)
                label = np.array(label)

                if not self.train:
                    image = cv2.resize(image, (self.crop_size[0], self.crop_size[1]), interpolation=cv2.INTER_NEAREST)
                    image = np.expand_dims(image, axis=2)
                    label = cv2.resize(label, (self.crop_size[0], self.crop_size[1]), interpolation=cv2.INTER_NEAREST)

                self.images.append(image)
                self.labels.append(label)
                self.names.append(filename)

        elif self.dataset in ['ISIC16', 'ISIC18', 'prp']:
            if train:
                image_dir = os.path.join(self.dataset_dir, self.dataset, 'images')
                label_dir = os.path.join(self.dataset_dir, self.dataset, 'labels')
                txt = os.path.join(self.dataset_dir, self.dataset, 'annotations', 'train.txt')
            else:
                image_dir = os.path.join(self.dataset_dir, self.dataset, 'images')
                label_dir = os.path.join(self.dataset_dir, self.dataset, 'labels')
                txt = os.path.join(self.dataset_dir, self.dataset, 'annotations', 'test.txt')

            with open(txt, 'r') as f:
                filename_list = [line.strip() for line in f.readlines()]

            for filename in filename_list:
                if self.dataset == 'prp':
                    image_path = os.path.join(image_dir, filename + '.png')
                    label_path = os.path.join(label_dir, filename + '.png')
                else:
                    image_path = os.path.join(image_dir, filename + '.jpg')
                    if self.dataset == 'ISIC16':
                        label_path = os.path.join(label_dir, filename + '.png')
                    else:
                        label_path = os.path.join(label_dir, filename + '_segmentation.png')

                image = Image.open(image_path).convert('RGB')
                label = Image.open(label_path)

                image = np.array(image)
                label = np.array(label)

                if not self.train:
                    image = cv2.resize(image, (self.crop_size[0], self.crop_size[1]), interpolation=cv2.INTER_NEAREST)
                    label = cv2.resize(label, (self.crop_size[0], self.crop_size[1]), interpolation=cv2.INTER_NEAREST)
                    if self.dataset in ['ISIC16', 'ISIC18']:
                        label = (label / 255).astype(np.uint8)

                self.images.append(image)
                self.labels.append(label)
                self.names.append(filename)
        else:
            raise ValueError(f'Unsupported dataset: {self.dataset}')

        assert len(self.images) == len(self.labels)

    def __len__(self):
        return len(self.images)

    def __getitem__(self, index):
        image = np.array(self.images[index], copy=True)
        label = np.array(self.labels[index], copy=True)

<<<<<<< HEAD
        sample = {'image': image, 'label': label, 'name': self.names[index]}
=======
        sample = {'image': image, 'label': label}
>>>>>>> 1a9e6807

        if self.dataset in ['acdc', 'synapse']:
            sample['label'] = sample['label'].astype(np.int16)

        prob = random.random()
        if self.train and prob > 0.5:
            segmap = SegmentationMapsOnImage(sample['label'], shape=sample['image'].shape)
            aug_image, aug_label = seq(image=sample['image'], segmentation_maps=segmap)
            sample['image'] = aug_image
            sample['label'] = aug_label.get_arr()

        if self.train:
            sample['image'] = cv2.resize(sample['image'], (self.crop_size[0], self.crop_size[1]), interpolation=cv2.INTER_NEAREST)
            if self.dataset in ['acdc', 'synapse']:
                sample['image'] = np.expand_dims(sample['image'], axis=2)
            sample['label'] = cv2.resize(sample['label'], (self.crop_size[0], self.crop_size[1]), interpolation=cv2.INTER_NEAREST)

        if self.dataset in ['ISIC16', 'ISIC18']:
            sample['label'] = (sample['label'] / 255).astype(np.uint8)

        label_indices = sample['label'].astype(np.int64)
        if label_indices.ndim == 3 and label_indices.shape[2] == 1:
            label_indices = np.squeeze(label_indices, axis=2)

        if self.dataset == 'prp':
            # Convert the label map (H, W) into four stacked binary maps (4, H, W).
            one_hot_label = to_one_hot(label_indices, 4).astype(np.float32)
            sample['label_indices'] = label_indices.astype(np.int64)
            sample['label'] = one_hot_label
        else:
            if label_indices.ndim == 2:
                expanded = np.expand_dims(label_indices, axis=0)
            else:
                expanded = label_indices
            sample['label_indices'] = label_indices.astype(np.int64)
            sample['label'] = expanded.astype(np.float32)

        image_array = sample['image'].astype(np.float32)
        if image_array.ndim == 3:
            image_array = np.transpose(image_array, (2, 0, 1))
        else:
            image_array = np.expand_dims(image_array, axis=0)
        sample['image'] = image_array

        return sample

    def __str__(self):
        return 'dataset:{} train:{}'.format(self.dataset, self.train)<|MERGE_RESOLUTION|>--- conflicted
+++ resolved
@@ -124,11 +124,10 @@
         image = np.array(self.images[index], copy=True)
         label = np.array(self.labels[index], copy=True)
 
-<<<<<<< HEAD
+
         sample = {'image': image, 'label': label, 'name': self.names[index]}
-=======
-        sample = {'image': image, 'label': label}
->>>>>>> 1a9e6807
+
+
 
         if self.dataset in ['acdc', 'synapse']:
             sample['label'] = sample['label'].astype(np.int16)
