import argparse
import os
from typing import Optional

import torch.backends.cudnn as cudnn
import setproctitle
from dataset2d import Data
from Zig_RiR2d import ZRiR
import torch.nn as nn
from torch.utils.data import DataLoader
import torch
import torch.nn.functional as F
import numpy as np

try:
    import visdom
except ImportError:  # pragma: no cover - optional dependency
    visdom = None


def _prepare_image_tensor(tensor: torch.Tensor) -> torch.Tensor:
    tensor = tensor.detach().float().cpu()
    if tensor.dim() == 2:
        tensor = tensor.unsqueeze(0)
    if tensor.dim() == 3 and tensor.size(0) not in (1, 3):
        tensor = tensor[:3]
    if tensor.dim() == 3:
        tensor_min = tensor.min()
        tensor = tensor - tensor_min
        tensor_max = tensor.max()
        if tensor_max > 0:
            tensor = tensor / tensor_max
    return tensor.clamp(0.0, 1.0)


class VisdomReporter:
    def __init__(self, use_visdom: bool, server: str, port: int, env: str):
        self.enabled = use_visdom and visdom is not None
        self._viz: Optional['visdom.Visdom'] = None
        if self.enabled:
            self._viz = visdom.Visdom(server=server, port=port, env=env)
            if not self._viz.check_connection():
                print('Warning: Unable to connect to Visdom server. Visualisation disabled.')
                self.enabled = False
                self._viz = None

    def show_sample(self, prefix: str, image: torch.Tensor, predictions: torch.Tensor,
                    labels: Optional[torch.Tensor] = None) -> None:
        if not self.enabled or self._viz is None:
            return

        image_tensor = _prepare_image_tensor(image)
        self._viz.image(image_tensor, win=f'{prefix}_input', opts={'title': f'{prefix} Input'})

        if predictions.dim() == 4:
            predictions = predictions.squeeze(0)
        for cls_idx in range(predictions.size(0)):
            pred_tensor = _prepare_image_tensor(predictions[cls_idx])
            self._viz.image(pred_tensor, win=f'{prefix}_pred_class_{cls_idx}',
                            opts={'title': f'{prefix} Pred Class {cls_idx}'})

        if labels is not None:
            if labels.dim() == 4:
                labels = labels.squeeze(0)
            for cls_idx in range(min(labels.size(0), predictions.size(0))):
                label_tensor = _prepare_image_tensor(labels[cls_idx])
                self._viz.image(label_tensor, win=f'{prefix}_label_class_{cls_idx}',
                                opts={'title': f'{prefix} Label Class {cls_idx}'})
class CrossEntropyLoss(nn.Module):
    def __init__(self, weights=None, ignore_index=255):
        super(CrossEntropyLoss, self).__init__()
        if weights is not None:
            weights = torch.from_numpy(np.array(weights)).float().cuda()
        self.ce_loss = nn.CrossEntropyLoss(ignore_index=ignore_index, weight=weights)

    def forward(self, prediction, label):
        loss = self.ce_loss(prediction, label)
        return loss


class DiceLoss(nn.Module):
    def __init__(self, n_classes):
        super(DiceLoss, self).__init__()
        self.n_classes = n_classes

    def _one_hot_encoder(self, input_tensor):
        tensor_list = []
        for i in range(self.n_classes):
            temp_prob = input_tensor == i * torch.ones_like(input_tensor)
            temp_prob = torch.unsqueeze(temp_prob, 1)
            tensor_list.append(temp_prob)
        output_tensor = torch.cat(tensor_list, dim=1)
        return output_tensor.float()

    def _dice_loss(self, score, target):
        target = target.float()
        smooth = 1e-5
        intersect = torch.sum(score * target)
        y_sum = torch.sum(target * target)
        z_sum = torch.sum(score * score)
        loss = (2 * intersect + smooth) / (z_sum + y_sum + smooth)
        loss = 1 - loss
        return loss

    def forward(self, inputs, target, weight=None, softmax=True):
        if softmax:
            inputs = torch.softmax(inputs, dim=1)
        if target.dim() == inputs.dim():
            target = target.float()
        else:
            target = self._one_hot_encoder(target)
        if weight is None:
            weight = [1] * self.n_classes
        assert inputs.size() == target.size(), 'predict & target shape do not match'
        class_wise_dice = []
        loss = 0.0
        for i in range(0, self.n_classes):
            dice = self._dice_loss(inputs[:, i], target[:, i])
            class_wise_dice.append(1.0 - dice.item())
            loss += dice * weight[i]
        return loss / self.n_classes


class loss(nn.Module):
    def __init__(self, model, args2):
        super(loss, self).__init__()
        self.model = model
        self.ce_loss = CrossEntropyLoss()
        self.dice_loss = DiceLoss(args2.nclass)

    def forward(self, input, label, train, label_onehot=None):
        output = self.model(input)
        if train:
            dice_target = label_onehot if label_onehot is not None else label.long()
            loss = self.dice_loss(output, dice_target) + self.ce_loss(output, label.long())
<<<<<<< HEAD
            return loss, output
=======
            return loss
>>>>>>> 40fa0c05
        else:
            return output


def get_model(args2, device=None):
    if device is None:
        device = torch.device('cuda' if torch.cuda.is_available() else 'cpu')
    model = ZRiR(channels=[64, 128, 256, 512], num_classes=args2.nclass, img_size=args2.crop_size[0], in_chans=3)
    model = loss(model, args2)
    model = model.to(device)
    return model


def adjust_learning_rate(optimizer, base_lr, max_iters, cur_iters, warmup_iter=None, power=0.9):
    if warmup_iter is not None and cur_iters < warmup_iter:
        lr = base_lr * cur_iters / (warmup_iter + 1e-8)
    elif warmup_iter is not None:
        lr = base_lr * ((1-float(cur_iters - warmup_iter) / (max_iters - warmup_iter))**(power))
    else:
        lr = base_lr * ((1 - float(cur_iters / max_iters)) ** (power))
    optimizer.param_groups[0]['lr'] = lr


def train():
    from test2d import Eval
    args2 = parse_args()
    device = torch.device('cuda' if torch.cuda.is_available() else 'cpu')
    model = get_model(args2, device=device)

    data_train = Data(train=True, dataset=args2.dataset, crop_szie=args2.crop_size)
    dataloader_train = DataLoader(
        data_train,
        batch_size=args2.train_batchsize,
        shuffle=True,
        num_workers=8,
        pin_memory=True,
        drop_last=False,
        sampler=None)
    data_val = Data(train=False, dataset=args2.dataset, crop_szie=args2.crop_size)
    dataloader_val = DataLoader(
        data_val,
        batch_size=args2.val_batchsize,
        shuffle=False,
        num_workers=4,
        pin_memory=True,
        sampler=None)

    use_visdom = not args2.disable_visdom
    vis_reporter = VisdomReporter(use_visdom, args2.visdom_server, args2.visdom_port, args2.visdom_env)

    if args2.val_output_dir:
        os.makedirs(args2.val_output_dir, exist_ok=True)

    optimizer = torch.optim.AdamW([{'params':
                                        filter(lambda p: p.requires_grad,
                                               model.parameters()),
                                    'lr': args2.lr}],
                                  lr=args2.lr,
                                  betas=(0.9, 0.999),
                                  eps=1e-08,
                                  weight_decay=0.0001,
                                  )

<<<<<<< HEAD
    checkpoint_dir = os.path.join('.', 'checkpoints')
    os.makedirs(checkpoint_dir, exist_ok=True)
    best_dice = -float('inf')
    best_checkpoint_path = os.path.join(checkpoint_dir, 'best_model.pth')
    last_checkpoint_path = os.path.join(checkpoint_dir, 'last_model.pth')

    for epoch in range(args2.end_epoch):
        model.train()
        setproctitle.setproctitle("Zig-RiR:" + str(epoch) + "/" + "{}".format(args2.end_epoch))
=======
    for epoch in range(args2.end_epoch):
        model.train()
        setproctitle.setproctitle("Zig-RiR:" + str(epoch) + "/" + "{}".format(args2.end_epoch))
>>>>>>> 40fa0c05
        for i, sample in enumerate(dataloader_train):
            image = sample['image'].cuda().float()
            label = sample['label'].cuda()
            label_indices = sample['label_indices'].cuda()

            if label_indices.dim() == 4 and label_indices.size(1) == 1:
                label_indices = label_indices.squeeze(1)
            label_indices = label_indices.long()

            label_onehot = None
            if label.dim() == 4 and label.size(1) == args2.nclass:
                label_onehot = label.float()

<<<<<<< HEAD
            losses, logits = model(image, label_indices, True, label_onehot)
            loss = losses.mean()
=======
            losses = model(image, label_indices, True, label_onehot)
            loss = losses.mean()
>>>>>>> 40fa0c05
            lenth_iter = len(dataloader_train)
            adjust_learning_rate(optimizer,
                                args2.lr,
                                args2.end_epoch * lenth_iter,
                                i + epoch * lenth_iter,
                                args2.warm_epochs * lenth_iter
                                )
            print("epoch:[{}/{}], iter:[{}/{}], ".format(epoch, args2.end_epoch, i, len(dataloader_train)))
            if vis_reporter.enabled and i == 0:
                probs = torch.softmax(logits.detach(), dim=1)[0]
                if label_onehot is not None:
                    gt_vis = label_onehot[0].detach()
                else:
                    gt_vis = F.one_hot(label_indices[0].detach(), num_classes=args2.nclass).permute(2, 0, 1).float()
                vis_reporter.show_sample('train', image[0], probs, gt_vis)

            model.zero_grad()
            loss.backward()
            optimizer.step()

        if epoch % 2 == 0:
            print('val num / batchsize:', len(dataloader_val))
            eval_results = Eval(dataloader_val, model, args2,
                                vis_reporter=vis_reporter,
                                epoch=epoch,
                                save_dir=args2.val_output_dir if args2.val_output_dir else None)
            if eval_results is not None:
                average_metrics = eval_results.get('average')
                if average_metrics is not None:
                    val_dice = average_metrics.get('Dice')
                    if val_dice is not None and val_dice > best_dice:
                        best_dice = val_dice
                        torch.save(model.state_dict(), best_checkpoint_path)
                        print(f'New best model saved with Dice={best_dice:.2f} at {best_checkpoint_path}')
    torch.save(model.state_dict(), './weight.pkl')
    torch.save(model.state_dict(), last_checkpoint_path)



def parse_args():
    parser = argparse.ArgumentParser(description='Train segmentation network')
    parser.add_argument("--dataset", type=str, default='prp')
    parser.add_argument("--end_epoch", type=int, default=400)
<<<<<<< HEAD
    parser.add_argument("--warm_epochs", type=int, default=5)
=======
    parser.add_argument("--warm_epochs", type=int, default=5)
>>>>>>> 40fa0c05
    parser.add_argument("--lr", type=float, default=0.0003)
    parser.add_argument("--train_batchsize", type=int, default=2)
    parser.add_argument("--val_batchsize", type=int, default=1)
    parser.add_argument("--crop_size", type=int, nargs='+', default=[512, 512], help='H, W')
<<<<<<< HEAD
    parser.add_argument("--nclass", type=int, default=4)
    parser.add_argument("--val_output_dir", type=str, default='./val_predictions',
                        help='Directory for saving validation predictions')
    parser.add_argument("--visdom_server", type=str, default='http://localhost',
                        help='Visdom server URL')
    parser.add_argument("--visdom_port", type=int, default=8097, help='Visdom server port')
    parser.add_argument("--visdom_env", type=str, default='zig_rir', help='Visdom environment name')
    parser.add_argument("--disable_visdom", action='store_true', help='Disable Visdom visualisation')
=======
    parser.add_argument("--nclass", type=int, default=4)
>>>>>>> 40fa0c05
    args2 = parser.parse_args()

    return args2



if __name__ == '__main__':
    cudnn.benchmark = True
    cudnn.enabled = True
    train()



<|MERGE_RESOLUTION|>--- conflicted
+++ resolved
@@ -1,315 +1,302 @@
-import argparse
-import os
-from typing import Optional
-
-import torch.backends.cudnn as cudnn
-import setproctitle
-from dataset2d import Data
-from Zig_RiR2d import ZRiR
-import torch.nn as nn
-from torch.utils.data import DataLoader
-import torch
-import torch.nn.functional as F
-import numpy as np
-
-try:
-    import visdom
-except ImportError:  # pragma: no cover - optional dependency
-    visdom = None
-
-
-def _prepare_image_tensor(tensor: torch.Tensor) -> torch.Tensor:
-    tensor = tensor.detach().float().cpu()
-    if tensor.dim() == 2:
-        tensor = tensor.unsqueeze(0)
-    if tensor.dim() == 3 and tensor.size(0) not in (1, 3):
-        tensor = tensor[:3]
-    if tensor.dim() == 3:
-        tensor_min = tensor.min()
-        tensor = tensor - tensor_min
-        tensor_max = tensor.max()
-        if tensor_max > 0:
-            tensor = tensor / tensor_max
-    return tensor.clamp(0.0, 1.0)
-
-
-class VisdomReporter:
-    def __init__(self, use_visdom: bool, server: str, port: int, env: str):
-        self.enabled = use_visdom and visdom is not None
-        self._viz: Optional['visdom.Visdom'] = None
-        if self.enabled:
-            self._viz = visdom.Visdom(server=server, port=port, env=env)
-            if not self._viz.check_connection():
-                print('Warning: Unable to connect to Visdom server. Visualisation disabled.')
-                self.enabled = False
-                self._viz = None
-
-    def show_sample(self, prefix: str, image: torch.Tensor, predictions: torch.Tensor,
-                    labels: Optional[torch.Tensor] = None) -> None:
-        if not self.enabled or self._viz is None:
-            return
-
-        image_tensor = _prepare_image_tensor(image)
-        self._viz.image(image_tensor, win=f'{prefix}_input', opts={'title': f'{prefix} Input'})
-
-        if predictions.dim() == 4:
-            predictions = predictions.squeeze(0)
-        for cls_idx in range(predictions.size(0)):
-            pred_tensor = _prepare_image_tensor(predictions[cls_idx])
-            self._viz.image(pred_tensor, win=f'{prefix}_pred_class_{cls_idx}',
-                            opts={'title': f'{prefix} Pred Class {cls_idx}'})
-
-        if labels is not None:
-            if labels.dim() == 4:
-                labels = labels.squeeze(0)
-            for cls_idx in range(min(labels.size(0), predictions.size(0))):
-                label_tensor = _prepare_image_tensor(labels[cls_idx])
-                self._viz.image(label_tensor, win=f'{prefix}_label_class_{cls_idx}',
-                                opts={'title': f'{prefix} Label Class {cls_idx}'})
-class CrossEntropyLoss(nn.Module):
-    def __init__(self, weights=None, ignore_index=255):
-        super(CrossEntropyLoss, self).__init__()
-        if weights is not None:
-            weights = torch.from_numpy(np.array(weights)).float().cuda()
-        self.ce_loss = nn.CrossEntropyLoss(ignore_index=ignore_index, weight=weights)
-
-    def forward(self, prediction, label):
-        loss = self.ce_loss(prediction, label)
-        return loss
-
-
-class DiceLoss(nn.Module):
-    def __init__(self, n_classes):
-        super(DiceLoss, self).__init__()
-        self.n_classes = n_classes
-
-    def _one_hot_encoder(self, input_tensor):
-        tensor_list = []
-        for i in range(self.n_classes):
-            temp_prob = input_tensor == i * torch.ones_like(input_tensor)
-            temp_prob = torch.unsqueeze(temp_prob, 1)
-            tensor_list.append(temp_prob)
-        output_tensor = torch.cat(tensor_list, dim=1)
-        return output_tensor.float()
-
-    def _dice_loss(self, score, target):
-        target = target.float()
-        smooth = 1e-5
-        intersect = torch.sum(score * target)
-        y_sum = torch.sum(target * target)
-        z_sum = torch.sum(score * score)
-        loss = (2 * intersect + smooth) / (z_sum + y_sum + smooth)
-        loss = 1 - loss
-        return loss
-
-    def forward(self, inputs, target, weight=None, softmax=True):
-        if softmax:
-            inputs = torch.softmax(inputs, dim=1)
-        if target.dim() == inputs.dim():
-            target = target.float()
-        else:
-            target = self._one_hot_encoder(target)
-        if weight is None:
-            weight = [1] * self.n_classes
-        assert inputs.size() == target.size(), 'predict & target shape do not match'
-        class_wise_dice = []
-        loss = 0.0
-        for i in range(0, self.n_classes):
-            dice = self._dice_loss(inputs[:, i], target[:, i])
-            class_wise_dice.append(1.0 - dice.item())
-            loss += dice * weight[i]
-        return loss / self.n_classes
-
-
-class loss(nn.Module):
-    def __init__(self, model, args2):
-        super(loss, self).__init__()
-        self.model = model
-        self.ce_loss = CrossEntropyLoss()
-        self.dice_loss = DiceLoss(args2.nclass)
-
-    def forward(self, input, label, train, label_onehot=None):
-        output = self.model(input)
-        if train:
-            dice_target = label_onehot if label_onehot is not None else label.long()
-            loss = self.dice_loss(output, dice_target) + self.ce_loss(output, label.long())
-<<<<<<< HEAD
-            return loss, output
-=======
-            return loss
->>>>>>> 40fa0c05
-        else:
-            return output
-
-
-def get_model(args2, device=None):
-    if device is None:
-        device = torch.device('cuda' if torch.cuda.is_available() else 'cpu')
-    model = ZRiR(channels=[64, 128, 256, 512], num_classes=args2.nclass, img_size=args2.crop_size[0], in_chans=3)
-    model = loss(model, args2)
-    model = model.to(device)
-    return model
-
-
-def adjust_learning_rate(optimizer, base_lr, max_iters, cur_iters, warmup_iter=None, power=0.9):
-    if warmup_iter is not None and cur_iters < warmup_iter:
-        lr = base_lr * cur_iters / (warmup_iter + 1e-8)
-    elif warmup_iter is not None:
-        lr = base_lr * ((1-float(cur_iters - warmup_iter) / (max_iters - warmup_iter))**(power))
-    else:
-        lr = base_lr * ((1 - float(cur_iters / max_iters)) ** (power))
-    optimizer.param_groups[0]['lr'] = lr
-
-
-def train():
-    from test2d import Eval
-    args2 = parse_args()
-    device = torch.device('cuda' if torch.cuda.is_available() else 'cpu')
-    model = get_model(args2, device=device)
-
-    data_train = Data(train=True, dataset=args2.dataset, crop_szie=args2.crop_size)
-    dataloader_train = DataLoader(
-        data_train,
-        batch_size=args2.train_batchsize,
-        shuffle=True,
-        num_workers=8,
-        pin_memory=True,
-        drop_last=False,
-        sampler=None)
-    data_val = Data(train=False, dataset=args2.dataset, crop_szie=args2.crop_size)
-    dataloader_val = DataLoader(
-        data_val,
-        batch_size=args2.val_batchsize,
-        shuffle=False,
-        num_workers=4,
-        pin_memory=True,
-        sampler=None)
-
-    use_visdom = not args2.disable_visdom
-    vis_reporter = VisdomReporter(use_visdom, args2.visdom_server, args2.visdom_port, args2.visdom_env)
-
-    if args2.val_output_dir:
-        os.makedirs(args2.val_output_dir, exist_ok=True)
-
-    optimizer = torch.optim.AdamW([{'params':
-                                        filter(lambda p: p.requires_grad,
-                                               model.parameters()),
-                                    'lr': args2.lr}],
-                                  lr=args2.lr,
-                                  betas=(0.9, 0.999),
-                                  eps=1e-08,
-                                  weight_decay=0.0001,
-                                  )
-
-<<<<<<< HEAD
-    checkpoint_dir = os.path.join('.', 'checkpoints')
-    os.makedirs(checkpoint_dir, exist_ok=True)
-    best_dice = -float('inf')
-    best_checkpoint_path = os.path.join(checkpoint_dir, 'best_model.pth')
-    last_checkpoint_path = os.path.join(checkpoint_dir, 'last_model.pth')
-
-    for epoch in range(args2.end_epoch):
-        model.train()
-        setproctitle.setproctitle("Zig-RiR:" + str(epoch) + "/" + "{}".format(args2.end_epoch))
-=======
-    for epoch in range(args2.end_epoch):
-        model.train()
-        setproctitle.setproctitle("Zig-RiR:" + str(epoch) + "/" + "{}".format(args2.end_epoch))
->>>>>>> 40fa0c05
-        for i, sample in enumerate(dataloader_train):
-            image = sample['image'].cuda().float()
-            label = sample['label'].cuda()
-            label_indices = sample['label_indices'].cuda()
-
-            if label_indices.dim() == 4 and label_indices.size(1) == 1:
-                label_indices = label_indices.squeeze(1)
-            label_indices = label_indices.long()
-
-            label_onehot = None
-            if label.dim() == 4 and label.size(1) == args2.nclass:
-                label_onehot = label.float()
-
-<<<<<<< HEAD
-            losses, logits = model(image, label_indices, True, label_onehot)
-            loss = losses.mean()
-=======
-            losses = model(image, label_indices, True, label_onehot)
-            loss = losses.mean()
->>>>>>> 40fa0c05
-            lenth_iter = len(dataloader_train)
-            adjust_learning_rate(optimizer,
-                                args2.lr,
-                                args2.end_epoch * lenth_iter,
-                                i + epoch * lenth_iter,
-                                args2.warm_epochs * lenth_iter
-                                )
-            print("epoch:[{}/{}], iter:[{}/{}], ".format(epoch, args2.end_epoch, i, len(dataloader_train)))
-            if vis_reporter.enabled and i == 0:
-                probs = torch.softmax(logits.detach(), dim=1)[0]
-                if label_onehot is not None:
-                    gt_vis = label_onehot[0].detach()
-                else:
-                    gt_vis = F.one_hot(label_indices[0].detach(), num_classes=args2.nclass).permute(2, 0, 1).float()
-                vis_reporter.show_sample('train', image[0], probs, gt_vis)
-
-            model.zero_grad()
-            loss.backward()
-            optimizer.step()
-
-        if epoch % 2 == 0:
-            print('val num / batchsize:', len(dataloader_val))
-            eval_results = Eval(dataloader_val, model, args2,
-                                vis_reporter=vis_reporter,
-                                epoch=epoch,
-                                save_dir=args2.val_output_dir if args2.val_output_dir else None)
-            if eval_results is not None:
-                average_metrics = eval_results.get('average')
-                if average_metrics is not None:
-                    val_dice = average_metrics.get('Dice')
-                    if val_dice is not None and val_dice > best_dice:
-                        best_dice = val_dice
-                        torch.save(model.state_dict(), best_checkpoint_path)
-                        print(f'New best model saved with Dice={best_dice:.2f} at {best_checkpoint_path}')
-    torch.save(model.state_dict(), './weight.pkl')
-    torch.save(model.state_dict(), last_checkpoint_path)
-
-
-
-def parse_args():
-    parser = argparse.ArgumentParser(description='Train segmentation network')
-    parser.add_argument("--dataset", type=str, default='prp')
-    parser.add_argument("--end_epoch", type=int, default=400)
-<<<<<<< HEAD
-    parser.add_argument("--warm_epochs", type=int, default=5)
-=======
-    parser.add_argument("--warm_epochs", type=int, default=5)
->>>>>>> 40fa0c05
-    parser.add_argument("--lr", type=float, default=0.0003)
-    parser.add_argument("--train_batchsize", type=int, default=2)
-    parser.add_argument("--val_batchsize", type=int, default=1)
-    parser.add_argument("--crop_size", type=int, nargs='+', default=[512, 512], help='H, W')
-<<<<<<< HEAD
-    parser.add_argument("--nclass", type=int, default=4)
-    parser.add_argument("--val_output_dir", type=str, default='./val_predictions',
-                        help='Directory for saving validation predictions')
-    parser.add_argument("--visdom_server", type=str, default='http://localhost',
-                        help='Visdom server URL')
-    parser.add_argument("--visdom_port", type=int, default=8097, help='Visdom server port')
-    parser.add_argument("--visdom_env", type=str, default='zig_rir', help='Visdom environment name')
-    parser.add_argument("--disable_visdom", action='store_true', help='Disable Visdom visualisation')
-=======
-    parser.add_argument("--nclass", type=int, default=4)
->>>>>>> 40fa0c05
-    args2 = parser.parse_args()
-
-    return args2
-
-
-
-if __name__ == '__main__':
-    cudnn.benchmark = True
-    cudnn.enabled = True
-    train()
-
-
-
+import argparse
+import os
+from typing import Optional
+
+import torch.backends.cudnn as cudnn
+import setproctitle
+from dataset2d import Data
+from Zig_RiR2d import ZRiR
+import torch.nn as nn
+from torch.utils.data import DataLoader
+import torch
+import torch.nn.functional as F
+import numpy as np
+
+try:
+    import visdom
+except ImportError:  # pragma: no cover - optional dependency
+    visdom = None
+
+
+def _prepare_image_tensor(tensor: torch.Tensor) -> torch.Tensor:
+    tensor = tensor.detach().float().cpu()
+    if tensor.dim() == 2:
+        tensor = tensor.unsqueeze(0)
+    if tensor.dim() == 3 and tensor.size(0) not in (1, 3):
+        tensor = tensor[:3]
+    if tensor.dim() == 3:
+        tensor_min = tensor.min()
+        tensor = tensor - tensor_min
+        tensor_max = tensor.max()
+        if tensor_max > 0:
+            tensor = tensor / tensor_max
+    return tensor.clamp(0.0, 1.0)
+
+
+class VisdomReporter:
+    def __init__(self, use_visdom: bool, server: str, port: int, env: str):
+        self.enabled = use_visdom and visdom is not None
+        self._viz: Optional['visdom.Visdom'] = None
+        if self.enabled:
+            self._viz = visdom.Visdom(server=server, port=port, env=env)
+            if not self._viz.check_connection():
+                print('Warning: Unable to connect to Visdom server. Visualisation disabled.')
+                self.enabled = False
+                self._viz = None
+
+    def show_sample(self, prefix: str, image: torch.Tensor, predictions: torch.Tensor,
+                    labels: Optional[torch.Tensor] = None) -> None:
+        if not self.enabled or self._viz is None:
+            return
+
+        image_tensor = _prepare_image_tensor(image)
+        self._viz.image(image_tensor, win=f'{prefix}_input', opts={'title': f'{prefix} Input'})
+
+        if predictions.dim() == 4:
+            predictions = predictions.squeeze(0)
+        for cls_idx in range(predictions.size(0)):
+            pred_tensor = _prepare_image_tensor(predictions[cls_idx])
+            self._viz.image(pred_tensor, win=f'{prefix}_pred_class_{cls_idx}',
+                            opts={'title': f'{prefix} Pred Class {cls_idx}'})
+
+        if labels is not None:
+            if labels.dim() == 4:
+                labels = labels.squeeze(0)
+            for cls_idx in range(min(labels.size(0), predictions.size(0))):
+                label_tensor = _prepare_image_tensor(labels[cls_idx])
+                self._viz.image(label_tensor, win=f'{prefix}_label_class_{cls_idx}',
+                                opts={'title': f'{prefix} Label Class {cls_idx}'})
+class CrossEntropyLoss(nn.Module):
+    def __init__(self, weights=None, ignore_index=255):
+        super(CrossEntropyLoss, self).__init__()
+        if weights is not None:
+            weights = torch.from_numpy(np.array(weights)).float().cuda()
+        self.ce_loss = nn.CrossEntropyLoss(ignore_index=ignore_index, weight=weights)
+
+    def forward(self, prediction, label):
+        loss = self.ce_loss(prediction, label)
+        return loss
+
+
+class DiceLoss(nn.Module):
+    def __init__(self, n_classes):
+        super(DiceLoss, self).__init__()
+        self.n_classes = n_classes
+
+    def _one_hot_encoder(self, input_tensor):
+        tensor_list = []
+        for i in range(self.n_classes):
+            temp_prob = input_tensor == i * torch.ones_like(input_tensor)
+            temp_prob = torch.unsqueeze(temp_prob, 1)
+            tensor_list.append(temp_prob)
+        output_tensor = torch.cat(tensor_list, dim=1)
+        return output_tensor.float()
+
+    def _dice_loss(self, score, target):
+        target = target.float()
+        smooth = 1e-5
+        intersect = torch.sum(score * target)
+        y_sum = torch.sum(target * target)
+        z_sum = torch.sum(score * score)
+        loss = (2 * intersect + smooth) / (z_sum + y_sum + smooth)
+        loss = 1 - loss
+        return loss
+
+    def forward(self, inputs, target, weight=None, softmax=True):
+        if softmax:
+            inputs = torch.softmax(inputs, dim=1)
+        if target.dim() == inputs.dim():
+            target = target.float()
+        else:
+            target = self._one_hot_encoder(target)
+        if weight is None:
+            weight = [1] * self.n_classes
+        assert inputs.size() == target.size(), 'predict & target shape do not match'
+        class_wise_dice = []
+        loss = 0.0
+        for i in range(0, self.n_classes):
+            dice = self._dice_loss(inputs[:, i], target[:, i])
+            class_wise_dice.append(1.0 - dice.item())
+            loss += dice * weight[i]
+        return loss / self.n_classes
+
+
+class loss(nn.Module):
+    def __init__(self, model, args2):
+        super(loss, self).__init__()
+        self.model = model
+        self.ce_loss = CrossEntropyLoss()
+        self.dice_loss = DiceLoss(args2.nclass)
+
+    def forward(self, input, label, train, label_onehot=None):
+        output = self.model(input)
+        if train:
+            dice_target = label_onehot if label_onehot is not None else label.long()
+            loss = self.dice_loss(output, dice_target) + self.ce_loss(output, label.long())
+
+            return loss, output
+
+        else:
+            return output
+
+
+def get_model(args2, device=None):
+    if device is None:
+        device = torch.device('cuda' if torch.cuda.is_available() else 'cpu')
+    model = ZRiR(channels=[64, 128, 256, 512], num_classes=args2.nclass, img_size=args2.crop_size[0], in_chans=3)
+    model = loss(model, args2)
+    model = model.to(device)
+    return model
+
+
+def adjust_learning_rate(optimizer, base_lr, max_iters, cur_iters, warmup_iter=None, power=0.9):
+    if warmup_iter is not None and cur_iters < warmup_iter:
+        lr = base_lr * cur_iters / (warmup_iter + 1e-8)
+    elif warmup_iter is not None:
+        lr = base_lr * ((1-float(cur_iters - warmup_iter) / (max_iters - warmup_iter))**(power))
+    else:
+        lr = base_lr * ((1 - float(cur_iters / max_iters)) ** (power))
+    optimizer.param_groups[0]['lr'] = lr
+
+
+def train():
+    from test2d import Eval
+    args2 = parse_args()
+    device = torch.device('cuda' if torch.cuda.is_available() else 'cpu')
+    model = get_model(args2, device=device)
+
+    data_train = Data(train=True, dataset=args2.dataset, crop_szie=args2.crop_size)
+    dataloader_train = DataLoader(
+        data_train,
+        batch_size=args2.train_batchsize,
+        shuffle=True,
+        num_workers=8,
+        pin_memory=True,
+        drop_last=False,
+        sampler=None)
+    data_val = Data(train=False, dataset=args2.dataset, crop_szie=args2.crop_size)
+    dataloader_val = DataLoader(
+        data_val,
+        batch_size=args2.val_batchsize,
+        shuffle=False,
+        num_workers=4,
+        pin_memory=True,
+        sampler=None)
+
+    use_visdom = not args2.disable_visdom
+    vis_reporter = VisdomReporter(use_visdom, args2.visdom_server, args2.visdom_port, args2.visdom_env)
+
+    if args2.val_output_dir:
+        os.makedirs(args2.val_output_dir, exist_ok=True)
+
+    optimizer = torch.optim.AdamW([{'params':
+                                        filter(lambda p: p.requires_grad,
+                                               model.parameters()),
+                                    'lr': args2.lr}],
+                                  lr=args2.lr,
+                                  betas=(0.9, 0.999),
+                                  eps=1e-08,
+                                  weight_decay=0.0001,
+                                  )
+
+
+    checkpoint_dir = os.path.join('.', 'checkpoints')
+    os.makedirs(checkpoint_dir, exist_ok=True)
+    best_dice = -float('inf')
+    best_checkpoint_path = os.path.join(checkpoint_dir, 'best_model.pth')
+    last_checkpoint_path = os.path.join(checkpoint_dir, 'last_model.pth')
+
+    for epoch in range(args2.end_epoch):
+        model.train()
+        setproctitle.setproctitle("Zig-RiR:" + str(epoch) + "/" + "{}".format(args2.end_epoch))
+
+        for i, sample in enumerate(dataloader_train):
+            image = sample['image'].cuda().float()
+            label = sample['label'].cuda()
+            label_indices = sample['label_indices'].cuda()
+
+            if label_indices.dim() == 4 and label_indices.size(1) == 1:
+                label_indices = label_indices.squeeze(1)
+            label_indices = label_indices.long()
+
+            label_onehot = None
+            if label.dim() == 4 and label.size(1) == args2.nclass:
+                label_onehot = label.float()
+
+
+            losses, logits = model(image, label_indices, True, label_onehot)
+            loss = losses.mean()
+
+            lenth_iter = len(dataloader_train)
+            adjust_learning_rate(optimizer,
+                                args2.lr,
+                                args2.end_epoch * lenth_iter,
+                                i + epoch * lenth_iter,
+                                args2.warm_epochs * lenth_iter
+                                )
+            print("epoch:[{}/{}], iter:[{}/{}], ".format(epoch, args2.end_epoch, i, len(dataloader_train)))
+            if vis_reporter.enabled and i == 0:
+                probs = torch.softmax(logits.detach(), dim=1)[0]
+                if label_onehot is not None:
+                    gt_vis = label_onehot[0].detach()
+                else:
+                    gt_vis = F.one_hot(label_indices[0].detach(), num_classes=args2.nclass).permute(2, 0, 1).float()
+                vis_reporter.show_sample('train', image[0], probs, gt_vis)
+
+            model.zero_grad()
+            loss.backward()
+            optimizer.step()
+
+        if epoch % 2 == 0:
+            print('val num / batchsize:', len(dataloader_val))
+            eval_results = Eval(dataloader_val, model, args2,
+                                vis_reporter=vis_reporter,
+                                epoch=epoch,
+                                save_dir=args2.val_output_dir if args2.val_output_dir else None)
+            if eval_results is not None:
+                average_metrics = eval_results.get('average')
+                if average_metrics is not None:
+                    val_dice = average_metrics.get('Dice')
+                    if val_dice is not None and val_dice > best_dice:
+                        best_dice = val_dice
+                        torch.save(model.state_dict(), best_checkpoint_path)
+                        print(f'New best model saved with Dice={best_dice:.2f} at {best_checkpoint_path}')
+    torch.save(model.state_dict(), './weight.pkl')
+    torch.save(model.state_dict(), last_checkpoint_path)
+
+
+
+def parse_args():
+    parser = argparse.ArgumentParser(description='Train segmentation network')
+    parser.add_argument("--dataset", type=str, default='prp')
+    parser.add_argument("--end_epoch", type=int, default=400)
+
+    parser.add_argument("--warm_epochs", type=int, default=5)
+
+    parser.add_argument("--lr", type=float, default=0.0003)
+    parser.add_argument("--train_batchsize", type=int, default=2)
+    parser.add_argument("--val_batchsize", type=int, default=1)
+    parser.add_argument("--crop_size", type=int, nargs='+', default=[512, 512], help='H, W')
+
+    parser.add_argument("--nclass", type=int, default=4)
+    parser.add_argument("--val_output_dir", type=str, default='./val_predictions',
+                        help='Directory for saving validation predictions')
+    parser.add_argument("--visdom_server", type=str, default='http://localhost',
+                        help='Visdom server URL')
+    parser.add_argument("--visdom_port", type=int, default=8097, help='Visdom server port')
+    parser.add_argument("--visdom_env", type=str, default='zig_rir', help='Visdom environment name')
+    parser.add_argument("--disable_visdom", action='store_true', help='Disable Visdom visualisation')
+
+    args2 = parser.parse_args()
+
+    return args2
+
+
+
+if __name__ == '__main__':
+    cudnn.benchmark = True
+    cudnn.enabled = True
+    train()
+
+
+